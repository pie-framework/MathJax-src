--- conflicted
+++ resolved
@@ -332,15 +332,6 @@
         }, [this.text(text)]);
         const adaptor = this.adaptor;
         if (variant !== '-explicitFont') {
-<<<<<<< HEAD
-            const [family, italic, bold] = this.font.getCssFont(variant);
-            adaptor.setAttribute(svg, 'font-family', family);
-            if (italic) {
-                adaptor.setAttribute(svg, 'font-style', 'italic');
-            }
-            if (bold) {
-                adaptor.setAttribute(svg, 'font-weight', 'bold');
-=======
             const c = unicodeChars(text);
             if (c.length !== 1 || c[0] < 0x1D400 || c[0] > 0x1D7FF) {
                 const [family, italic, bold] = this.font.getCssFont(variant);
@@ -351,7 +342,6 @@
                 if (bold) {
                     adaptor.setAttribute(svg, 'font-weight', 'bold');
                 }
->>>>>>> 2c79f116
             }
         }
         return svg;
