--- conflicted
+++ resolved
@@ -141,12 +141,8 @@
         },
         options: {
             //
-<<<<<<< HEAD
-            //  These are the extension names and the macros they contain.
-=======
             //  These are the extension names and the macros and environments they contain.
             //    The format is [macros...] or [[macros...], [environments...]]
->>>>>>> b9cd587b
             //  You can prevent one from being autoloaded by setting
             //    it to [] in the options when the TeX input jax is created.
             //  You can include the prefix if it is not the default one from require
