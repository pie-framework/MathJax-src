/*************************************************************
 *
 *  Copyright (c) 2018 The MathJax Consortium
 *
 *  Licensed under the Apache License, Version 2.0 (the "License");
 *  you may not use this file except in compliance with the License.
 *  You may obtain a copy of the License at
 *
 *      http://www.apache.org/licenses/LICENSE-2.0
 *
 *  Unless required by applicable law or agreed to in writing, software
 *  distributed under the License is distributed on an "AS IS" BASIS,
 *  WITHOUT WARRANTIES OR CONDITIONS OF ANY KIND, either express or implied.
 *  See the License for the specific language governing permissions and
 *  limitations under the License.
 */

/**
 * @fileoverview  Implements the SVG OutputJax object
 *
 * @author dpvc@mathjax.org (Davide Cervone)
 */

import {CommonOutputJax} from './common/OutputJax.js';
import {OptionList} from '../util/Options.js';
import {MathDocument} from '../core/MathDocument.js';
import {MathItem} from '../core/MathItem.js';
import {MmlNode} from '../core/MmlTree/MmlNode.js';
import {SVGWrapper} from './svg/Wrapper.js';
import {SVGWrapperFactory} from './svg/WrapperFactory.js';
import {TeXFont} from './svg/fonts/tex.js';

export const SVGNS = "http://www.w3.org/2000/svg";

/*****************************************************************/
/**
 *  Implements the CHTML class (extends AbstractOutputJax)
 *
 * @template N  The HTMLElement node class
 * @template T  The Text node class
 * @template D  The Document class
 */
export class SVG<N, T, D> extends CommonOutputJax<N, T, D, SVGWrapper<N, T, D>, SVGWrapperFactory<N, T, D>> {

    public static NAME: string = 'SVG';
    public static OPTIONS: OptionList = {...CommonOutputJax.OPTIONS};

    /**
     *  Used to store the CHTMLWrapper factory,
     *  the FontData object, and the CssStyles object.
     */
    public factory: SVGWrapperFactory<N, T, D>;
    public font: TeXFont;

    /**
     * Minimum width for tables with labels,
     * and shift and align for main equation
     */
    public shift: number = 0;

    /**
     * The container element for the math
     */
    public container: N;

    /**
     * @override
     * @constructor
     */
    constructor(options: OptionList = null) {
        super(options, SVGWrapperFactory, TeXFont);
    }

    /**
     * Don't set the scaling factor for the container (that is handled by the
     *   viewBox and height and width settings)
     *
     * @override
     */
    protected setScale(node: N) {
    }

    /**
     * @override
     */
    public escaped(math: MathItem<N, T, D>, html: MathDocument<N, T, D>) {
        this.setDocument(html);
        return this.html('span', {}, [this.text(math.math)]);
    }

    /**
     * @override
     */
    public styleSheet(html: MathDocument<N, T, D>) {
        const sheet = super.styleSheet(html);
        this.adaptor.setAttribute(sheet, 'id', 'SVG-styles');
        return sheet;
    }

    /**
     * @override
     */
    protected addClassStyles(CLASS: typeof SVGWrapper) {
        super.addClassStyles(CLASS);
    }

    /**
     * @param {MmlNode} math  The MML node whose SVG is to be produced
     * @param {N} parent      The HTML node to contain the SVG
     */
    protected processMath(math: MmlNode, parent: N) {
        //
        // Cache the container (tooltips process into separate containers)
        //
        const container = this.container;
        this.container = parent;
        //
        //  Get the wrapped math element and its size
        //
        const wrapper = this.factory.wrap(math);
        const {w, h, d, pwidth} = wrapper.getBBox();
        const px = (this.font.params.x_height / wrapper.metrics.ex);
<<<<<<< HEAD
=======
        const H = (Math.ceil(h / px) + 1) * px + 2/1000;  // round to pixels and add a little padding
        const D = (Math.ceil(d / px) + 1) * px + 2/1000;
        const W = Math.max(w, .001); // make sure we are at least one unit wide (needed for e.g. \llap)
>>>>>>> a2e0fbd2
        //
        //  The container that flips the y-axis and sets the colors to inherit from the surroundings
        //
        const g = this.svg('g', {
            stroke: 'currentColor', fill: 'currentColor',
            'stroke-width': 0, transform: 'matrix(1 0 0 -1 0 0)'
        }) as N;
        //
        //  The svg element with its viewBox, size and alignment
        //
        const adaptor = this.adaptor;
        const svg = adaptor.append(parent, this.svg('svg', {
            xmlns: SVGNS,
<<<<<<< HEAD
            width: this.ex(w), height: this.ex(h + d),
            style: {'vertical-align': this.ex(-d)},
            viewBox: [0, this.fixed(-h * 1000, 1), this.fixed(w * 1000, 1), this.fixed((h + d) * 1000, 1)].join(' ')
=======
            width: this.ex(W), height: this.ex(H + D),
            style: {'vertical-align': this.ex(-D)},
            viewBox: [0, this.fixed(-H * 1000, 1), this.fixed(W * 1000, 1), this.fixed((H + D) * 1000, 1)].join(' ')
>>>>>>> a2e0fbd2
        }, [g])) as N;
        if (W === .001) {
            adaptor.setAttribute(svg, 'preserveAspectRatio', 'xMidYMid slice');
            if (w < 0) {
                adaptor.setStyle(parent, 'margin-right', this.ex(w));
            }
        }
        if (pwidth) {
            //
            // Use width 100% with no viewbox, and instead scale and translate to achieve the same result
            //
            adaptor.setAttribute(svg, 'width', pwidth);
            adaptor.removeAttribute(svg, 'viewBox');
            const scale = wrapper.metrics.ex / (this.font.params.x_height * 1000);
            adaptor.setAttribute(g, 'transform', 'matrix(1 0 0 -1 0 0) scale(' +
                                 this.fixed(scale, 6) + ') translate(0, ' + this.fixed(-h * 1000, 1) + ')');
        }
        //
        //  Typeset the math and add minWith (from mtables), or set the alignment and indentation
        //    of the finalized expression
        //
        this.shift = 0;
        wrapper.toSVG(g);
        if (wrapper.bbox.pwidth) {
            adaptor.setStyle(svg, 'minWidth', this.ex(wrapper.bbox.w));
        } else if (this.shift) {
            const align = adaptor.getAttribute(parent, 'justify') || 'center';
            this.setIndent(svg, align, this.shift);
        }
        //
        //  Put back the original container
        //
        this.container = container;
    }

    /**
     * @param {N} svg         The svg node whose indentation is to be adjusted
     * @param {string} align  The alignment for the node
     * @param {number} shift  The indent (positive or negative) for the node
     */
    protected setIndent(svg: N, align: string, shift: number) {
        if (align === 'center' || align === 'left') {
            this.adaptor.setStyle(svg, 'margin-left', this.ex(shift));
        }
        if (align === 'center' || align === 'right') {
            this.adaptor.setStyle(svg, 'margin-right', this.ex(-shift));
        }
    }

    /**
     * @param {number} m  A number to be shown in ex
     * @return {string}   The number with units of ex
     */
    ex(m: number) {
        m /= this.font.params.x_height;
        return (Math.abs(m) < .001 ? '0' : m.toFixed(3).replace(/\.?0+$/, '') + 'ex');
    }

    /**
     * @param {string} kind             The kind of node to create
     * @param {OptionList} properties   The properties to set for the element
     * @param {(N|T)[]} children            The child nodes for this node
     * @return {N}                      The newly created node in the SVG namespace
     */
    svg(kind: string, properties: OptionList = {}, children: (N|T)[] = []) {
        return this.html(kind, properties, children, SVGNS);
    }

    /**
     * @param {string} text      The text to be displayed
     * @param {string} variant   The name of the variant for the text
     * @return {N}               The text element containing the text
     */
    public unknownText(text: string, variant: string) {
        const metrics = this.math.metrics;
        const scale = this.font.params.x_height / metrics.ex * metrics.em * 1000;
        const svg = this.svg('text', {
            'data-variant': variant,
            transform: 'matrix(1 0 0 -1 0 0)', 'font-size': this.fixed(scale, 1) + 'px'
        }, [this.text(text)]);
        const adaptor = this.adaptor;
        if (variant !== '-explicitFont') {
            const [family, italic, bold] = this.font.getCssFont(variant);
            adaptor.setAttribute(svg, 'font-family', family);
            if (italic) {
                adaptor.setAttribute(svg, 'font-style', 'italic');
            }
            if (bold) {
                adaptor.setAttribute(svg, 'font-weight', 'bold');
            }
        }
        return svg;
    }

    /**
     * Measure the width of a text element by placing it in the page
     *  and looking up its size (fake the height and depth, since we can't measure that)
     *
     * @param {N} text         The text element to measure
     * @return {Object}        The width, height and depth for the text
     */
    public measureTextNode(text: N) {
        const adaptor = this.adaptor;
        text = adaptor.clone(text);
        adaptor.removeAttribute(text, 'transform');
        const ex = this.fixed(this.font.params.x_height * 1000, 1);
        const svg = this.svg('svg', {
            position: 'absolute', visibility: 'hidden',
            width: '1ex', height: '1ex',
            viewBox: [0, 0, ex, ex].join(' ')
        }, [text]);
        adaptor.append(adaptor.body(adaptor.document), svg);
        let w = adaptor.nodeSize(text, 1000, true)[0];
        adaptor.remove(svg);
        return {w: w, h: .75, d: .25};
    }

}<|MERGE_RESOLUTION|>--- conflicted
+++ resolved
@@ -119,13 +119,7 @@
         //
         const wrapper = this.factory.wrap(math);
         const {w, h, d, pwidth} = wrapper.getBBox();
-        const px = (this.font.params.x_height / wrapper.metrics.ex);
-<<<<<<< HEAD
-=======
-        const H = (Math.ceil(h / px) + 1) * px + 2/1000;  // round to pixels and add a little padding
-        const D = (Math.ceil(d / px) + 1) * px + 2/1000;
         const W = Math.max(w, .001); // make sure we are at least one unit wide (needed for e.g. \llap)
->>>>>>> a2e0fbd2
         //
         //  The container that flips the y-axis and sets the colors to inherit from the surroundings
         //
@@ -139,15 +133,9 @@
         const adaptor = this.adaptor;
         const svg = adaptor.append(parent, this.svg('svg', {
             xmlns: SVGNS,
-<<<<<<< HEAD
-            width: this.ex(w), height: this.ex(h + d),
+            width: this.ex(W), height: this.ex(h + d),
             style: {'vertical-align': this.ex(-d)},
-            viewBox: [0, this.fixed(-h * 1000, 1), this.fixed(w * 1000, 1), this.fixed((h + d) * 1000, 1)].join(' ')
-=======
-            width: this.ex(W), height: this.ex(H + D),
-            style: {'vertical-align': this.ex(-D)},
-            viewBox: [0, this.fixed(-H * 1000, 1), this.fixed(W * 1000, 1), this.fixed((H + D) * 1000, 1)].join(' ')
->>>>>>> a2e0fbd2
+            viewBox: [0, this.fixed(-h * 1000, 1), this.fixed(W * 1000, 1), this.fixed((h + d) * 1000, 1)].join(' ')
         }, [g])) as N;
         if (W === .001) {
             adaptor.setAttribute(svg, 'preserveAspectRatio', 'xMidYMid slice');
