/*************************************************************
 *
 *  Copyright (c) 2017 The MathJax Consortium
 *
 *  Licensed under the Apache License, Version 2.0 (the "License");
 *  you may not use this file except in compliance with the License.
 *  You may obtain a copy of the License at
 *
 *      http://www.apache.org/licenses/LICENSE-2.0
 *
 *  Unless required by applicable law or agreed to in writing, software
 *  distributed under the License is distributed on an "AS IS" BASIS,
 *  WITHOUT WARRANTIES OR CONDITIONS OF ANY KIND, either express or implied.
 *  See the License for the specific language governing permissions and
 *  limitations under the License.
 */

/**
 * @fileoverview  Implements the CHTML OutputJax object
 *
 * @author dpvc@mathjax.org (Davide Cervone)
 */

import {AbstractOutputJax} from '../core/OutputJax.js';
import {OptionList} from '../util/Options.js';
import {MathDocument} from '../core/MathDocument.js';
import {MathItem} from '../core/MathItem.js';
import {MmlNode} from '../core/MmlTree/MmlNode.js';
import {HTMLNodes} from '../util/HTMLNodes.js';
import {CHTMLWrapper} from './chtml/Wrapper.js';
import {CHTMLWrapperFactory} from './chtml/WrapperFactory.js';
<<<<<<< HEAD
import {percent} from '../util/lengths.js';
=======
import {FontData} from './chtml/FontData.js';
import {TeXFont} from './chtml/fonts/tex.js';
import {BIGDIMEN, percent} from '../util/lengths.js';
import {BBox} from './chtml/BBox.js';
>>>>>>> 72d42e6f

/*****************************************************************/
/*
 *  Implements the CHTML class (extends AbstractOutputJax)
 */

export class CHTML extends AbstractOutputJax {

    public static NAME: string = 'CHTML';
    public static OPTIONS: OptionList = {
        ...AbstractOutputJax.OPTIONS,
        scale: 1,                      // Global scaling factor for all expressions
        skipAttributes: {},            // RFDa and other attributes NOT to copy to CHTML output
        CHTMLWrapperFactory: null,     // The CHTMLWrapper factory to use
        font: null                     // The FontData object to use
    };

    /*
     *  Used to store the HTMLNodes factory, the CHTMLWraper factory, and FontData object.
     */
    public nodes: HTMLNodes;
    public factory: CHTMLWrapperFactory;
    public font: FontData;

    /*
     * The MathDocument for the math we find
     * and the MathItem currently being processed
     */
    public document: MathDocument;
    public math: MathItem;

    /*
     * A map from the nodes in the expression currently being processed to the
     * wrapper nodes for them (used by functions like core() to locate the wrappers
     * from the core nodes)
     */
    public nodeMap: Map<MmlNode, CHTMLWrapper> = null;

    /*
     * Get the WrapperFactory and connect it to this output jax
     * Get the HTMLNodes instance
     *
     * @param{OptionList} options  The configuration options
     * @constructor
     */
    constructor(options: OptionList = null) {
        super(options);
        this.factory = this.options.CHTMLWrapperFactory || new CHTMLWrapperFactory();
        this.factory.chtml = this;
        this.nodes = new HTMLNodes();
        this.font = this.options.font || new TeXFont();
    }

    /*
     * Save the math document and the math item
     * Set the document where HTMLNodes will be created
     * Recusrively set the TeX classes for the nodes
     * Create the container mjx-chtml node
     * Create the CHTML output for the root MathML node in the container
     *
     * @override
     */
    public typeset(math: MathItem, html: MathDocument) {
        this.document = html;
        this.math = math;
        this.nodes.document = html.document;
        math.root.setTeXclass(null);
        let node = this.html('mjx-chtml', {'class': 'MathJax_CHTML MJX-TEX'});
        const scale = math.metrics.scale * this.options.scale;
        if (scale !== 1) {
            node.style.fontSize = percent(scale);
        }
        this.nodeMap = new Map<MmlNode, CHTMLWrapper>();
        this.toCHTML(math.root, node);
        this.nodeMap = null;
        return node;
    }

    /*
     * @param{MathItem} math      The MathItem to get the bounding box for
     * @param{MathDocument} html  The MathDocument for the math
     */
    public getBBox(math: MathItem, html: MathDocument) {
        this.document = html;
        this.math = math;
        this.nodes.document(html.document);
        math.root.setTeXclass(null);
        this.nodeMap = new Map<MmlNode, CHTMLWrapper>();
        let bbox = this.factory.wrap(math.root).getBBox();
        this.nodeMap = null;
        return bbox;
    }

    /*
     * @override
     */
    public escaped(math: MathItem, html: MathDocument) {
        this.nodes.document = html.document;
        return this.html('span', {}, [this.text(math.math)]);
    }

    /*
     * @override
     */
    public getMetrics(html: MathDocument) {
        for (const math of html.math) {
            math.setMetrics(16, 8, 1000000, 1000000, 1);
        }
    }

    /*
     * @override
     */
    public styleSheet(html: MathDocument) {
        return null as Element;
    }

    /*
     * @param{MmlNode} node  The MML node whose HTML is to be produced
     * @param{HTMLElement} parent  The HTML node to contain the HTML
     */
    public toCHTML(node: MmlNode, parent: HTMLElement) {
        return this.factory.wrap(node).toCHTML(parent);
    }

    /*
     * @param{string} type  The type of HTML node to create
     * @param{OptionList} def  The properties to set on the HTML node
     * @param{Node[]} content  Array of child nodes to set for the HTML node
     *
     * @return{HTMLElement} The newly created HTML tree
     */
    public html(type: string, def: OptionList = {}, content: Node[] = []) {
        return this.nodes.node(type, def, content);
    }

    /*
     * @param{string} text  The text string for which to make a text node
     *
     * @return{HTMLElement}  A text node with the given text
     */
    public text(text: string) {
        return this.nodes.text(text);
    }

}<|MERGE_RESOLUTION|>--- conflicted
+++ resolved
@@ -29,14 +29,10 @@
 import {HTMLNodes} from '../util/HTMLNodes.js';
 import {CHTMLWrapper} from './chtml/Wrapper.js';
 import {CHTMLWrapperFactory} from './chtml/WrapperFactory.js';
-<<<<<<< HEAD
-import {percent} from '../util/lengths.js';
-=======
 import {FontData} from './chtml/FontData.js';
 import {TeXFont} from './chtml/fonts/tex.js';
-import {BIGDIMEN, percent} from '../util/lengths.js';
+import {percent} from '../util/lengths.js';
 import {BBox} from './chtml/BBox.js';
->>>>>>> 72d42e6f
 
 /*****************************************************************/
 /*
@@ -122,7 +118,7 @@
     public getBBox(math: MathItem, html: MathDocument) {
         this.document = html;
         this.math = math;
-        this.nodes.document(html.document);
+        this.nodes.document = html.document;
         math.root.setTeXclass(null);
         this.nodeMap = new Map<MmlNode, CHTMLWrapper>();
         let bbox = this.factory.wrap(math.root).getBBox();
