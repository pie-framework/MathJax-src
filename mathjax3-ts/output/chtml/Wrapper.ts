--- conflicted
+++ resolved
@@ -586,13 +586,9 @@
         if (this.node.isEmbellished) {
             let core = this.core();
             if (core && core.node !== this.node) {
-<<<<<<< HEAD
-                if (core.canStretch(direction)) this.stretch = direction.substr(0, 1);
-=======
                 if (core.canStretch(direction)) {
                     this.stretch = direction.substr(0,1);
                 }
->>>>>>> 52fc26fd
             }
         }
         return this.stretch !== '';
