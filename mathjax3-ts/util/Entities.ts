--- conflicted
+++ resolved
@@ -456,19 +456,11 @@
 /**
  * Used by entity files to add more entities to the table
  *
-<<<<<<< HEAD
- * @param {EntityList} entities  The entities to add
- * @param {string} file          The name of the file that they came from
- */
-export function add(entities: EntityList, file: string) {
-    Object.assign(entities, entities);
-=======
  * @param {EntityList} additions The entities to add
  * @param {string} file          The name of the file that they came from
  */
 export function add(additions: EntityList, file: string) {
     Object.assign(entities, additions);
->>>>>>> cf8a89f1
    loaded[file] = true;
 }
 
