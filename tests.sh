--- conflicted
+++ resolved
@@ -34,7 +34,6 @@
     node load.js tests/parser-boldsymbol-tests.js
     node load.js tests/parser-newcommand-tests.js
     node load.js tests/parser-ncerrors-tests.js
-<<<<<<< HEAD
 
     node load.js tests/parser-mhchem0-tests.js
     node load.js tests/parser-mhchem1-tests.js
@@ -46,9 +45,8 @@
     node load.js tests/parser-mhchem7-tests.js
     node load.js tests/parser-mhchem8-tests.js
     node load.js tests/parser-mhchem9-tests.js
-=======
+
     node load.js tests/parser-noerrors-tests.js
->>>>>>> 3402173a
     exit 0
 else
     repeat=$1
