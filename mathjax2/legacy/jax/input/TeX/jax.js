/* -*- Mode: Javascript; indent-tabs-mode:nil; js-indent-level: 2 -*- */
/* vim: set ts=2 et sw=2 tw=80: */

/*************************************************************
 *
 *  MathJax/jax/input/TeX/jax.js
 *  
 *  Implements the TeX InputJax that reads mathematics in
 *  TeX and LaTeX format and converts it to the MML ElementJax
 *  internal format.
 *
 *  ---------------------------------------------------------------------
 *  
 *  Copyright (c) 2009-2017 The MathJax Consortium
 * 
 *  Licensed under the Apache License, Version 2.0 (the "License");
 *  you may not use this file except in compliance with the License.
 *  You may obtain a copy of the License at
 * 
 *      http://www.apache.org/licenses/LICENSE-2.0
 * 
 *  Unless required by applicable law or agreed to in writing, software
 *  distributed under the License is distributed on an "AS IS" BASIS,
 *  WITHOUT WARRANTIES OR CONDITIONS OF ANY KIND, either express or implied.
 *  See the License for the specific language governing permissions and
 *  limitations under the License.
 */


let MapHandler = require('mathjax3/input/tex/MapHandler.js').default;
let TeXParser = require('mathjax3/input/tex/TexParser.js').default;

(function (TEX,HUB,AJAX) {

  var MML, NBSP = "\u00A0"; 
  
  var _ = function (id) {
    return MathJax.Localization._.apply(MathJax.Localization,
      [["TeX", id]].concat([].slice.call(arguments,1)));
  };
  
  var isArray = MathJax.Object.isArray;

  var STACK = MathJax.Object.Subclass({
    Init: function (env,inner) {
      this.global = {isInner: inner};
      this.data = [STACKITEM.start(this.global)];
      if (env) {this.data[0].env = env}
      this.env = this.data[0].env;
    },
    Push: function () {
      var i, m, item, top;
      for (i = 0, m = arguments.length; i < m; i++) {
        item = arguments[i]; if (!item) continue;
        if (item instanceof MML.mbase) {item = STACKITEM.mml(item)}
        item.global = this.global;
        top = (this.data.length ? this.Top().checkItem(item) : true);
        if (top instanceof Array) {this.Pop(); this.Push.apply(this,top)}
        else if (top instanceof STACKITEM) {this.Pop(); this.Push(top)}
        else if (top) {
          this.data.push(item);
          if (item.env) {
            if (item.copyEnv !== false) {
              for (var id in this.env)
                {if (this.env.hasOwnProperty(id)) {item.env[id] = this.env[id]}}
            }
            this.env = item.env;
          } else {item.env = this.env}
        }
      }
    },
    Pop: function () {
      var item = this.data.pop(); if (!item.isOpen) {delete item.env}
      this.env = (this.data.length ? this.Top().env : {});
      return item;
    },
    Top: function (n) {
      if (n == null) {n = 1}
      if (this.data.length < n) {return null}
      return this.data[this.data.length-n];
    },
    Prev: function (noPop) {
      var top = this.Top();
      if (noPop) {return top.data[top.data.length-1]}
            else {return top.Pop()}
    },
    toString: function () {return "stack[\n  "+this.data.join("\n  ")+"\n]"}
  });
  
  var STACKITEM = STACK.Item = MathJax.Object.Subclass({
    type: "base",
    endError:   /*_()*/ ["ExtraOpenMissingClose","Extra open brace or missing close brace"],
    closeError: /*_()*/ ["ExtraCloseMissingOpen","Extra close brace or missing open brace"],
    rightError: /*_()*/ ["MissingLeftExtraRight","Missing \\left or extra \\right"],
    Init: function () {
      if (this.isOpen) {this.env = {}}
      this.data = [];
      this.Push.apply(this,arguments);
    },
    Push: function () {this.data.push.apply(this.data,arguments)},
    Pop: function () {return this.data.pop()},
    mmlData: function (inferred,forceRow) {
      if (inferred == null) {inferred = true}
      if (this.data.length === 1 && !forceRow) {return this.data[0]}
      return MML.mrow.apply(MML,this.data).With((inferred ? {inferred: true}: {}));
    },
    checkItem: function (item) {
      if (item.type === "over" && this.isOpen) {item.num = this.mmlData(false); this.data = []}
      if (item.type === "cell" && this.isOpen) {
        if (item.linebreak) {return false}
        TEX.Error(["Misplaced","Misplaced %1",item.name.symbol]);
      }
      if (item.isClose && this[item.type+"Error"]) {TEX.Error(this[item.type+"Error"])}
      if (!item.isNotStack) {return true}
      this.Push(item.data[0]); return false;
    },
    With: function (def) {
      for (var id in def) {if (def.hasOwnProperty(id)) {this[id] = def[id]}}
      return this;
    },
    toString: function () {return this.type+"["+this.data.join("; ")+"]"}
  });

  STACKITEM.start = STACKITEM.Subclass({
    type: "start", isOpen: true,
    Init: function (global) {
      this.SUPER(arguments).Init.call(this);
      this.global = global;
    },
    checkItem: function (item) {
      if (item.type === "stop") {return STACKITEM.mml(this.mmlData())}
      return this.SUPER(arguments).checkItem.call(this,item);
    }
  });

  STACKITEM.stop = STACKITEM.Subclass({
    type: "stop", isClose: true
  });

  STACKITEM.open = STACKITEM.Subclass({
    type: "open", isOpen: true,
    stopError: /*_()*/ ["ExtraOpenMissingClose","Extra open brace or missing close brace"],
    checkItem: function (item) {
      if (item.type === "close") {
        var mml = this.mmlData();
        return STACKITEM.mml(MML.TeXAtom(mml)); // TeXAtom make it an ORD to prevent spacing (FIXME: should be another way)
      }
      return this.SUPER(arguments).checkItem.call(this,item);
    }
  });

  STACKITEM.close = STACKITEM.Subclass({
    type: "close", isClose: true
  });

  STACKITEM.prime = STACKITEM.Subclass({
    type: "prime",
    checkItem: function (item) {
      if (this.data[0].type !== "msubsup") 
        {return [MML.msup(this.data[0],this.data[1]),item]}
      this.data[0].SetData(this.data[0].sup,this.data[1]);
      return [this.data[0],item];
    }
  });
  
  STACKITEM.subsup = STACKITEM.Subclass({
    type: "subsup",
    stopError: /*_()*/ ["MissingScript","Missing superscript or subscript argument"],
    supError:  /*_()*/ ["MissingOpenForSup","Missing open brace for superscript"],
    subError:  /*_()*/ ["MissingOpenForSub","Missing open brace for subscript"],
    checkItem: function (item) {
      if (item.type === "open" || item.type === "left") {return true}
      if (item.type === "mml") {
        if (this.primes) {
          if (this.position !== 2) {this.data[0].SetData(2,this.primes)}
            else {item.data[0] = MML.mrow(this.primes.With({variantForm:true}),item.data[0])}
        }
        this.data[0].SetData(this.position,item.data[0]);
        if (this.movesupsub != null) {this.data[0].movesupsub = this.movesupsub}
        return STACKITEM.mml(this.data[0]);
      }
      if (this.SUPER(arguments).checkItem.call(this,item))
        {TEX.Error(this[["","subError","supError"][this.position]])}
    },
    Pop: function () {}
  });

  STACKITEM.over = STACKITEM.Subclass({
    type: "over", isClose: true, name: "\\over",
    checkItem: function (item,stack) {
      if (item.type === "over")
        {TEX.Error(["AmbiguousUseOf","Ambiguous use of %1",item.name])}
      if (item.isClose) {
        var mml = MML.mfrac(this.num,this.mmlData(false));
        if (this.thickness != null) {mml.linethickness = this.thickness}
        if (this.open || this.close) {
          mml.texWithDelims = true;
          mml = TEX.fixedFence(this.open,mml,this.close);
        }
        return [STACKITEM.mml(mml), item];
      }
      return this.SUPER(arguments).checkItem.call(this,item);
    },
    toString: function () {return "over["+this.num+" / "+this.data.join("; ")+"]"}
  });

  STACKITEM.left = STACKITEM.Subclass({
    type: "left", isOpen: true, delim: '(',
    stopError: /*_()*/ ["ExtraLeftMissingRight", "Extra \\left or missing \\right"],
    checkItem: function (item) {
      if (item.type === "right")
        {return STACKITEM.mml(TEX.fenced(this.delim,this.mmlData(),item.delim))}
      return this.SUPER(arguments).checkItem.call(this,item);
    }
  });

  STACKITEM.right = STACKITEM.Subclass({
    type: "right", isClose: true, delim: ')'
  });

  STACKITEM.begin = STACKITEM.Subclass({
    type: "begin", isOpen: true,
    checkItem: function (item) {
      if (item.type === "end") {
        if (item.name !== this.name)
          {TEX.Error(["EnvBadEnd","\\begin{%1} ended with \\end{%2}",this.name,item.name])}
        if (!this.end) {return STACKITEM.mml(this.mmlData())}
        return this.parse[this.end].call(this.parse,this,this.data);
      }
      if (item.type === "stop")
        {TEX.Error(["EnvMissingEnd","Missing \\end{%1}",this.name])}
      return this.SUPER(arguments).checkItem.call(this,item);
    }
  });
  
  STACKITEM.end = STACKITEM.Subclass({
    type: "end", isClose: true
  });

  STACKITEM.style = STACKITEM.Subclass({
    type: "style",
    checkItem: function (item) {
      if (!item.isClose) {return this.SUPER(arguments).checkItem.call(this,item)}
      var mml = MML.mstyle.apply(MML,this.data).With(this.styles);
      return [STACKITEM.mml(mml),item];
    }
  });
  
  STACKITEM.position = STACKITEM.Subclass({
    type: "position",
    checkItem: function (item) {
      if (item.isClose) {TEX.Error(["MissingBoxFor","Missing box for %1",this.name])}
      if (item.isNotStack) {
        var mml = item.mmlData();
        switch (this.move) {
         case 'vertical':
          mml = MML.mpadded(mml).With({height: this.dh, depth: this.dd, voffset: this.dh});
          return [STACKITEM.mml(mml)];
         case 'horizontal':
          return [STACKITEM.mml(this.left),item,STACKITEM.mml(this.right)];
        }
      }
      return this.SUPER(arguments).checkItem.call(this,item);
    }
  });
  
  STACKITEM.array = STACKITEM.Subclass({
    type: "array", isOpen: true, copyEnv: false, arraydef: {},
    Init: function () {
      this.table = []; this.row = []; this.frame = []; this.hfill = [];
      this.SUPER(arguments).Init.apply(this,arguments);
    },
    checkItem: function (item) {
      if (item.isClose && item.type !== "over") {
        if (item.isEntry) {this.EndEntry(); this.clearEnv(); return false}
        if (item.isCR)    {this.EndEntry(); this.EndRow(); this.clearEnv(); return false}
        this.EndTable(); this.clearEnv();
        var scriptlevel = this.arraydef.scriptlevel; delete this.arraydef.scriptlevel;
        var mml = MML.mtable.apply(MML,this.table).With(this.arraydef);
        if (this.frame.length === 4) {
          mml.frame = (this.frame.dashed ? "dashed" : "solid");
        } else if (this.frame.length) {
          mml.hasFrame = true;
          if (this.arraydef.rowlines) {this.arraydef.rowlines = this.arraydef.rowlines.replace(/none( none)+$/,"none")}
          mml = MML.menclose(mml).With({notation: this.frame.join(" "), isFrame: true});
          if ((this.arraydef.columnlines||"none") != "none" ||
              (this.arraydef.rowlines||"none") != "none") {mml.padding = 0} // HTML-CSS jax implements this
        }
        if (scriptlevel) {mml = MML.mstyle(mml).With({scriptlevel: scriptlevel})}
        if (this.open || this.close) {mml = TEX.fenced(this.open,mml,this.close)}
        mml = STACKITEM.mml(mml);
        if (this.requireClose) {
          if (item.type === 'close') {return mml}
          TEX.Error(["MissingCloseBrace","Missing close brace"]);
        }
        return [mml,item];
      }
      return this.SUPER(arguments).checkItem.call(this,item);
    },
    EndEntry: function () {
      var mtd = MML.mtd.apply(MML,this.data);
      if (this.hfill.length) {
        if (this.hfill[0] === 0) mtd.columnalign = "right";
        if (this.hfill[this.hfill.length-1] === this.data.length)
          mtd.columnalign = (mtd.columnalign ? "center" : "left");
      }
      this.row.push(mtd); this.data = []; this.hfill = [];
    },
    EndRow:   function () {
      var mtr = MML.mtr;
      if (this.isNumbered && this.row.length === 3) {
        this.row.unshift(this.row.pop());  // move equation number to first position
        mtr = MML.mlabeledtr;
      }
      this.table.push(mtr.apply(MML,this.row)); this.row = [];
    },
    EndTable: function () {
      if (this.data.length || this.row.length) {this.EndEntry(); this.EndRow()}
      this.checkLines();
    },
    checkLines: function () {
      if (this.arraydef.rowlines) {
        var lines = this.arraydef.rowlines.split(/ /);
        if (lines.length === this.table.length) {
          this.frame.push("bottom"); lines.pop();
          this.arraydef.rowlines = lines.join(' ');
        } else if (lines.length < this.table.length-1) {
          this.arraydef.rowlines += " none";
        }
      }
      if (this.rowspacing) {
        var rows = this.arraydef.rowspacing.split(/ /);
        while (rows.length < this.table.length) {rows.push(this.rowspacing+"em")}
        this.arraydef.rowspacing = rows.join(' ');
      }
    },
    clearEnv: function () {
      for (var id in this.env) {if (this.env.hasOwnProperty(id)) {delete this.env[id]}}
    }
  });
  
  STACKITEM.cell = STACKITEM.Subclass({
    type: "cell", isClose: true
  });

  STACKITEM.mml = STACKITEM.Subclass({
    type: "mml", isNotStack: true,
    Add: function () {this.data.push.apply(this.data,arguments); return this}
  });
  
  STACKITEM.fn = STACKITEM.Subclass({
    type: "fn",
    checkItem: function (item) {
      if (this.data[0]) {
        if (item.isOpen) {return true}
        if (item.type !== "fn") {
          if (item.type !== "mml" || !item.data[0]) {return [this.data[0],item]}
          if (item.data[0].isa(MML.mspace)) {return [this.data[0],item]}
          var mml = item.data[0]; if (mml.isEmbellished()) {mml = mml.CoreMO()}
          if ([0,0,1,1,0,1,1,0,0,0][mml.Get("texClass")]) {return [this.data[0],item]}
        }
        return [this.data[0],MML.mo(MML.entity("#x2061")).With({texClass:MML.TEXCLASS.NONE}),item];
      }
      return this.SUPER(arguments).checkItem.apply(this,arguments);
    }
  });
  
  STACKITEM.not = STACKITEM.Subclass({
    type: "not",
    checkItem: function (item) {
      var mml, c;
      if (item.type === "open" || item.type === "left") {return true}
      if (item.type === "mml" && item.data[0].type.match(/^(mo|mi|mtext)$/)) {
        mml = item.data[0], c = mml.data.join("");
        if (c.length === 1 && !mml.movesupsub && mml.data.length === 1) {
          if (STACKITEM.not.remap.contains(c)) {
            mml.SetData(0, MML.chars(STACKITEM.not.remap.lookup(c).char));
          } else {
            mml.Append(MML.chars("\u0338"));
          }
          return item;
        }
      }
      //  \mathrel{\rlap{\notChar}}
      mml = MML.mpadded(MML.mtext("\u29F8")).With({width:0});
      mml = MML.TeXAtom(mml).With({texClass:MML.TEXCLASS.REL});
      return [mml,item];
    }
  });
  STACKITEM.not.remap = MapHandler.getInstance().getMap('not_remap');
  
  STACKITEM.dots = STACKITEM.Subclass({
    type: "dots",
    checkItem: function (item) {
      if (item.type === "open" || item.type === "left") {return true}
      var dots = this.ldots;
      if (item.type === "mml" && item.data[0].isEmbellished()) {
        var tclass = item.data[0].CoreMO().Get("texClass");
        if (tclass === MML.TEXCLASS.BIN || tclass === MML.TEXCLASS.REL) {dots = this.cdots}
      }
      return [dots,item];
    }
  });
  

  var TEXDEF = {
    //
    //  Add new definitions without overriding user-defined ones
    //
    Add: function (src,dst,nouser) {
      if (!dst) {dst = this}
      for (var id in src) {if (src.hasOwnProperty(id)) {
        if (typeof src[id] === 'object' && !isArray(src[id]) &&
           (typeof dst[id] === 'object' || typeof dst[id] === 'function')) 
             {this.Add(src[id],dst[id],src[id],nouser)}
          else if (!dst[id] || !dst[id].isUser || !nouser) {dst[id] = src[id]}
      }}
      return dst;
    }
  };
  var STARTUP = function () {
    MML = MathJax.ElementJax.mml;
    HUB.Insert(TEXDEF,{
      number:  /^(?:[0-9]+(?:\{,\}[0-9]{3})*(?:\.[0-9]*)*|\.[0-9]+)/,
      p_height: 1.2 / .85,   // cmex10 height plus depth over .85
      // TODO (VS): Retained these for AMScd.js.
      macros: {},
      special: {},
      environment: {},
      // TODO (VS): Temporary to collect configurations from extensions.
      configurations: []
    });
    
    //
    //  Add macros defined in the configuration
    //
    // TODO (VS): This needs to be moved and rewritten!
    //
    if (this.config.Macros) {
      var MACROS = this.config.Macros;
      for (var id in MACROS) {if (MACROS.hasOwnProperty(id)) {
        if (typeof(MACROS[id]) === "string") {TEXDEF.macros[id] = ['Macro',MACROS[id]]}
        else {TEXDEF.macros[id] = ["Macro"].concat(MACROS[id])}
        TEXDEF.macros[id].isUser = true;
      }}
    }
  };
  
  /************************************************************************/
  /*
   *   The TeX Parser
   */

  var NewParser = new TeXParser();
  var PARSE = MathJax.Object.Subclass({
    remap:   MapHandler.getInstance().getMap('remap'),
    Init: function (string,env) {
      this.string = string; this.i = 0; this.macroCount = 0;
      var ENV; if (env) {ENV = {}; for (var id in env) {if (env.hasOwnProperty(id)) {ENV[id] = env[id]}}}
      this.stack = TEX.Stack(ENV,!!env);
      NewParser.setup(this);
      TEXDEF.configurations.forEach(NewParser.append.bind(NewParser));
      this.Parse(); this.Push(STACKITEM.stop());
    },
    Parse: function () {
      var c, n;
      while (this.i < this.string.length) {
        c = this.string.charAt(this.i++); n = c.charCodeAt(0);
        if (n >= 0xD800 && n < 0xDC00) {c += this.string.charAt(this.i++)}
        NewParser.parse('character', [c, this])
      }
    },
    Push: function (arg) {
      this.stack.Push(arg);
    },
    PushAll: function (args) {
      for(var i = 0, m = args.length; i < m; i++) {
        this.stack.Push(args[i]);
      } 
    },
    mml: function () {
      if (this.stack.Top().type !== "mml") {return null}
      return this.stack.Top().data[0];
    },
    mmlToken: function (token) {return token}, // used by boldsymbol extension

    /************************************************************************/
    /*
     *   Handle various token classes
     */

    /*
     *  Lookup a control-sequence and process it
     */
    ControlSequence: function (c) {
      var name = this.GetCS();
      NewParser.parse('macro', [name, this]);
    },
    //
    //  Look up a macro in the macros list
    //  (overridden in begingroup extension)
    //
    // csFindMacro: function (name) {return TEXDEF.macros[name]},
    //
    //  Handle normal mathchar (as an mi)
    //
    csMathchar0mi: function (mchar) {
      var def = mchar.attributes || {mathvariant: MML.VARIANT.ITALIC};
      this.Push(this.mmlToken(MML.mi(mchar.char).With(def)));
    },
    //
    //  Handle normal mathchar (as an mo)
    //
    csMathchar0mo: function (mchar) {
      var def = mchar.attributes || {};
      def.stretchy = false;
      this.Push(this.mmlToken(MML.mo(mchar.char).With(def)));
    },
    //
    //  Handle mathchar in current family
    //
    csMathchar7: function (mchar) {
      var def = mchar.attributes || {mathvariant: MML.VARIANT.NORMAL};
      if (this.stack.env.font) {def.mathvariant = this.stack.env.font}
      this.Push(this.mmlToken(MML.mi(mchar.char).With(def)));
    },
    //
    //  Handle delimiter
    //
    csDelimiter: function (delim) {
      var def = delim.attributes || {};
      this.Push(this.mmlToken(MML.mo(delim.char).With({fence: false, stretchy: false}).With(def)));
    },
    //
    //  Handle undefined control sequence
    //  (overridden in noUndefined extension)
    //
    csUndefined: function (name) {
      TEX.Error(["UndefinedControlSequence","Undefined control sequence %1",'\\' + name]);
    },
    envUndefined: function(env) {
      TEX.Error(["UnknownEnv", "Unknown environment '%1'", env]);
    },
    
    /*
     *  Handle a variable (a single letter)
     */
    Variable: function (c) {
      var def = {}; if (this.stack.env.font) {def.mathvariant = this.stack.env.font}
      this.Push(this.mmlToken(MML.mi(MML.chars(c)).With(def)));
    },

    /*
     *  Determine the extent of a number (pattern may need work)
     */
    Number: function (c) {
      var mml, n = this.string.slice(this.i-1).match(TEXDEF.number);
      if (n) {mml = MML.mn(n[0].replace(/[{}]/g,"")); this.i += n[0].length - 1}
        else {mml = MML.mo(MML.chars(c))}
      if (this.stack.env.font) {mml.mathvariant = this.stack.env.font}
      this.Push(this.mmlToken(mml));
    },
    
    /*
     *  Handle { and }
     */
    Open: function (c) {this.Push(STACKITEM.open())},
    Close: function (c) {this.Push(STACKITEM.close())},
    
    /*
     *  Handle tilde and spaces
     */
    Tilde: function (c) {this.Push(MML.mtext(MML.chars(NBSP)))},
    Space: function (c) {},
    
    /*
     *  Handle ^, _, and '
     */
    Superscript: function (c) {
      if (this.GetNext().match(/\d/)) // don't treat numbers as a unit
        {this.string = this.string.substr(0,this.i+1)+" "+this.string.substr(this.i+1)}
      var primes, base, top = this.stack.Top();
      if (top.type === "prime") {base = top.data[0]; primes = top.data[1]; this.stack.Pop()}
        else {base = this.stack.Prev(); if (!base) {base = MML.mi("")}}
      if (base.isEmbellishedWrapper) {base = base.data[0].data[0]}
      var movesupsub = base.movesupsub, position = base.sup;
      if ((base.type === "msubsup" && base.data[base.sup]) ||
          (base.type === "munderover" && base.data[base.over] && !base.subsupOK))
           {TEX.Error(["DoubleExponent","Double exponent: use braces to clarify"])}
      if (base.type !== "msubsup") {
        if (movesupsub) {
          if (base.type !== "munderover" || base.data[base.over]) {
            if (base.movablelimits && base.isa(MML.mi)) {base = this.mi2mo(base)}
            base = MML.munderover(base,null,null).With({movesupsub:true})
          }
          position = base.over;
        } else {
          base = MML.msubsup(base,null,null);
          position = base.sup;
        }
      }
      this.Push(STACKITEM.subsup(base).With({
        position: position, primes: primes, movesupsub: movesupsub
      }));
    },
    Subscript: function (c) {
      if (this.GetNext().match(/\d/)) // don't treat numbers as a unit
        {this.string = this.string.substr(0,this.i+1)+" "+this.string.substr(this.i+1)}
      var primes, base, top = this.stack.Top();
      if (top.type === "prime") {base = top.data[0]; primes = top.data[1]; this.stack.Pop()}
        else {base = this.stack.Prev(); if (!base) {base = MML.mi("")}}
      if (base.isEmbellishedWrapper) {base = base.data[0].data[0]}
      var movesupsub = base.movesupsub, position = base.sub;
      if ((base.type === "msubsup" && base.data[base.sub]) ||
          (base.type === "munderover" && base.data[base.under] && !base.subsupOK))
           {TEX.Error(["DoubleSubscripts","Double subscripts: use braces to clarify"])}
      if (base.type !== "msubsup") {
        if (movesupsub) {
          if (base.type !== "munderover" || base.data[base.under]) {
            if (base.movablelimits && base.isa(MML.mi)) {base = this.mi2mo(base)}
            base = MML.munderover(base,null,null).With({movesupsub:true})
          }
          position = base.under;
        } else {
          base = MML.msubsup(base,null,null);
          position = base.sub;
        }
      }
      this.Push(STACKITEM.subsup(base).With({
        position: position, primes: primes, movesupsub: movesupsub
      }));
    },
    PRIME: "\u2032", SMARTQUOTE: "\u2019",
    Prime: function (c) {
      var base = this.stack.Prev(); if (!base) {base = MML.mi()}
      if (base.type === "msubsup" && base.data[base.sup]) {
        TEX.Error(["DoubleExponentPrime",
                   "Prime causes double exponent: use braces to clarify"]);
      }
      var sup = ""; this.i--;
      do {sup += this.PRIME; this.i++, c = this.GetNext()}
        while (c === "'" || c === this.SMARTQUOTE);
      sup = ["","\u2032","\u2033","\u2034","\u2057"][sup.length] || sup;
      this.Push(STACKITEM.prime(base,this.mmlToken(MML.mo(sup))));
    },
    mi2mo: function (mi) {
      var mo = MML.mo();  mo.Append.apply(mo,mi.data); var id;
      for (id in mo.defaults)
        {if (mo.defaults.hasOwnProperty(id) && mi[id] != null) {mo[id] = mi[id]}}
      for (id in MML.copyAttributes)
        {if (MML.copyAttributes.hasOwnProperty(id) && mi[id] != null) {mo[id] = mi[id]}}
      mo.lspace = mo.rspace = "0";  // prevent mo from having space in NativeMML
      mo.useMMLspacing &= ~(mo.SPACE_ATTR.lspace | mo.SPACE_ATTR.rspace);  // don't count these explicit settings
      return mo;
    },
    
    /*
     *  Handle comments
     */
    Comment: function (c) {
      while (this.i < this.string.length && this.string.charAt(this.i) != "\n") {this.i++}
    },
    
    /*
     *  Handle hash marks outside of definitions
     */
    Hash: function (c) {
      TEX.Error(["CantUseHash1",
                 "You can't use 'macro parameter character #' in math mode"]);
    },
    
    /*
     *  Handle other characters (as <mo> elements)
     */
    Other: function (c) {
      var def, mo;
      if (this.stack.env.font) {def = {mathvariant: this.stack.env.font}}
      var remap = this.remap.lookup(c);
      mo = remap ? MML.mo(remap.char).With(def) : MML.mo(c).With(def);
      if (mo.autoDefault("stretchy",true)) {mo.stretchy = false}
      if (mo.autoDefault("texClass",true) == "") {mo = MML.TeXAtom(mo)}
      this.Push(this.mmlToken(mo));
    },
    
    /************************************************************************/
    /*
     *   Macros
     */
    
    SetFont: function (name,font) {this.stack.env.font = font},
    SetStyle: function (name,texStyle,style,level) {
      this.stack.env.style = texStyle; this.stack.env.level = level;
      this.Push(STACKITEM.style().With({styles: {displaystyle: style, scriptlevel: level}}));
    },
    SetSize: function (name,size) {
      this.stack.env.size = size;
      this.Push(STACKITEM.style().With({styles: {mathsize: size+"em"}})); // convert to absolute?
    },

    Color: function (name) {
      var color = this.GetArgument(name);
      var old = this.stack.env.color; this.stack.env.color = color;
      var math = this.ParseArg(name);
      if (old) {this.stack.env.color} else {delete this.stack.env.color}
      this.Push(MML.mstyle(math).With({mathcolor: color}));
    },
    
    Spacer: function (name,space) {
      this.Push(MML.mspace().With({width: space, mathsize: MML.SIZE.NORMAL, scriptlevel:0}));
    },
    
    LeftRight: function (name) {
      this.Push(STACKITEM[name.substr(1)]().With({delim: this.GetDelimiter(name)}));
    },
    
    Middle: function (name) {
      var delim = this.GetDelimiter(name);
      this.Push(MML.TeXAtom().With({texClass:MML.TEXCLASS.CLOSE}));
      if (this.stack.Top().type !== "left")
        {TEX.Error(["MisplacedMiddle","%1 must be within \\left and \\right",name])}
      this.Push(MML.mo(delim).With({stretchy:true}));
      this.Push(MML.TeXAtom().With({texClass:MML.TEXCLASS.OPEN}));
    },
    
    NamedFn: function (name,id) {
      if (!id) {id = name.substr(1)};
      var mml = MML.mi(id).With({texClass: MML.TEXCLASS.OP});
      this.Push(STACKITEM.fn(this.mmlToken(mml)));
    },
    NamedOp: function (name,id) {
      if (!id) {id = name.substr(1)};
      id = id.replace(/&thinsp;/,"\u2006");
      var mml = MML.mo(id).With({
        movablelimits: true,
        movesupsub: true,
        form: MML.FORM.PREFIX,
        texClass: MML.TEXCLASS.OP
      });
      mml.useMMLspacing &= ~mml.SPACE_ATTR.form;  // don't count this explicit form setting
      this.Push(this.mmlToken(mml));
    },
    Limits: function (name,limits) {
      var op = this.stack.Prev("nopop");
      if (!op || (op.Get("texClass") !== MML.TEXCLASS.OP && op.movesupsub == null))
        {TEX.Error(["MisplacedLimits","%1 is allowed only on operators",name])}
      var top = this.stack.Top();
      if (op.type === "munderover" && !limits) {
        op = top.data[top.data.length-1] = MML.msubsup.apply(MML.subsup,op.data);
      } else if (op.type === "msubsup" && limits) {
        op = top.data[top.data.length-1] = MML.munderover.apply(MML.underover,op.data);
      }
      op.movesupsub = (limits ? true : false);
      op.Core().movablelimits = false;
      if (op.movablelimits) op.movablelimits = false;
    },
    
    Over: function (name,open,close) {
      var mml = STACKITEM.over().With({name: name});
      if (open || close) {
        mml.open = open; mml.close = close;
      } else if (name.match(/withdelims$/)) {
        mml.open  = this.GetDelimiter(name);
        mml.close = this.GetDelimiter(name);
      }
      if (name.match(/^\\above/)) {mml.thickness = this.GetDimen(name)}
      else if (name.match(/^\\atop/) || open || close) {mml.thickness = 0}
      this.Push(mml);
    },

    Frac: function (name) {
      var num = this.ParseArg(name);
      var den = this.ParseArg(name);
      this.Push(MML.mfrac(num,den));
    },

    Sqrt: function (name) {
      var n = this.GetBrackets(name), arg = this.GetArgument(name);
      if (arg === "\\frac") {arg += "{"+this.GetArgument(arg)+"}{"+this.GetArgument(arg)+"}"}
      var mml = TEX.Parse(arg,this.stack.env).mml();
      if (!n) {mml = MML.msqrt.apply(MML,mml.array())}
         else {mml = MML.mroot(mml,this.parseRoot(n))}
      this.Push(mml);
    },
    Root: function (name) {
      var n = this.GetUpTo(name,"\\of");
      var arg = this.ParseArg(name);
      this.Push(MML.mroot(arg,this.parseRoot(n)));
    },
    parseRoot: function (n) {
      var env = this.stack.env, inRoot = env.inRoot; env.inRoot = true;
      var parser = TEX.Parse(n,env); n = parser.mml(); var global = parser.stack.global;
      if (global.leftRoot || global.upRoot) {
        n = MML.mpadded(n);
        if (global.leftRoot) {n.width = global.leftRoot}
        if (global.upRoot) {n.voffset = global.upRoot; n.height = global.upRoot}
      }
      env.inRoot = inRoot;
      return n;
    },
    MoveRoot: function (name,id) {
      if (!this.stack.env.inRoot)
        {TEX.Error(["MisplacedMoveRoot","%1 can appear only within a root",name])}
      if (this.stack.global[id])
        {TEX.Error(["MultipleMoveRoot","Multiple use of %1",name])}
      var n = this.GetArgument(name);
      if (!n.match(/-?[0-9]+/))
        {TEX.Error(["IntegerArg","The argument to %1 must be an integer",name])}
      n = (n/15)+"em";
      if (n.substr(0,1) !== "-") {n = "+"+n}
      this.stack.global[id] = n;
    },
    
    Accent: function (name,accent,stretchy) {
      var c = this.ParseArg(name);
      var def = {accent: true}; if (this.stack.env.font) {def.mathvariant = this.stack.env.font}
      var mml = this.mmlToken(MML.mo(MML.entity("#x"+accent)).With(def));
      mml.stretchy = (stretchy ? true : false);
      var mo = (c.isEmbellished() ? c.CoreMO() : c);
      if (mo.isa(MML.mo)) mo.movablelimits = false;
      this.Push(MML.TeXAtom(MML.munderover(c,null,mml).With({accent: true})));
    },
    
    UnderOver: function (name,c,stack,noaccent) {
      var pos = {o: "over", u: "under"}[name.charAt(1)];
      var base = this.ParseArg(name);
      if (base.Get("movablelimits")) {base.movablelimits = false}
      if (base.isa(MML.munderover) && base.isEmbellished()) {
        base.Core().With({lspace:0,rspace:0}); // get spacing right for NativeMML
        base = MML.mrow(MML.mo().With({rspace:0}),base);  // add an empty <mi> so it's not embellished any more
      }
      var mml = MML.munderover(base,null,null);
      mml.SetData(
        mml[pos], 
        this.mmlToken(MML.mo(MML.entity("#x"+c)).With({stretchy:true, accent:!noaccent}))
      );
      if (stack) {mml = MML.TeXAtom(mml).With({texClass:MML.TEXCLASS.OP, movesupsub:true})}
      this.Push(mml.With({subsupOK:true}));
    },
    
    Overset: function (name) {
      var top = this.ParseArg(name), base = this.ParseArg(name);
      if (base.movablelimits) base.movablelimits = false;
      this.Push(MML.mover(base,top));
    },
    Underset: function (name) {
      var bot = this.ParseArg(name), base = this.ParseArg(name);
      if (base.movablelimits) base.movablelimits = false;
      this.Push(MML.munder(base,bot));
    },
    
    TeXAtom: function (name,mclass) {
      var def = {texClass: mclass}, mml;
      if (mclass == MML.TEXCLASS.OP) {
        def.movesupsub = def.movablelimits = true;
        var arg = this.GetArgument(name);
        var match = arg.match(/^\s*\\rm\s+([a-zA-Z0-9 ]+)$/);
        if (match) {
          def.mathvariant = MML.VARIANT.NORMAL;
          mml = STACKITEM.fn(this.mmlToken(MML.mi(match[1]).With(def)));
        } else {
          mml = STACKITEM.fn(MML.TeXAtom(TEX.Parse(arg,this.stack.env).mml()).With(def));
        }
      } else {mml = MML.TeXAtom(this.ParseArg(name)).With(def)}
      this.Push(mml);
    },
    
    MmlToken: function (name) {
      var type = this.GetArgument(name),
          attr = this.GetBrackets(name,"").replace(/^\s+/,""),
          data = this.GetArgument(name),
          def = {attrNames:[]}, match;
      if (!MML[type] || !MML[type].prototype.isToken)
        {TEX.Error(["NotMathMLToken","%1 is not a token element",type])}
      while (attr !== "") {
        match = attr.match(/^([a-z]+)\s*=\s*('[^']*'|"[^"]*"|[^ ,]*)\s*,?\s*/i);
        if (!match)
          {TEX.Error(["InvalidMathMLAttr","Invalid MathML attribute: %1",attr])}
        if (MML[type].prototype.defaults[match[1]] == null && !this.MmlTokenAllow[match[1]]) {
          TEX.Error(["UnknownAttrForElement",
                     "%1 is not a recognized attribute for %2",
                     match[1],type]);
        }
        var value = this.MmlFilterAttribute(match[1],match[2].replace(/^(['"])(.*)\1$/,"$2"));
        if (value) {
          if (value.toLowerCase() === "true") {value = true}
            else if (value.toLowerCase() === "false") {value = false}
          def[match[1]] = value;
          def.attrNames.push(match[1]);
        }
        attr = attr.substr(match[0].length);
      }
      this.Push(this.mmlToken(MML[type](data).With(def)));
    },
    MmlFilterAttribute: function (name,value) {return value},
    MmlTokenAllow: {
      fontfamily:1, fontsize:1, fontweight:1, fontstyle:1,
      color:1, background:1,
      id:1, "class":1, href:1, style:1
    },
    
    Strut: function (name) {
      this.Push(MML.mpadded(MML.mrow()).With({height: "8.6pt", depth: "3pt", width: 0}));
    },
    
    Phantom: function (name,v,h) {
      var box = MML.mphantom(this.ParseArg(name));
      if (v || h) {
        box = MML.mpadded(box);
        if (h) {box.height = box.depth = 0}
        if (v) {box.width = 0}
      }
      this.Push(MML.TeXAtom(box));
    },
    
    Smash: function (name) {
      var bt = this.trimSpaces(this.GetBrackets(name,""));
      var smash = MML.mpadded(this.ParseArg(name));
      switch (bt) {
        case "b": smash.depth = 0; break;
        case "t": smash.height = 0; break;
        default: smash.height = smash.depth = 0;
      }
      this.Push(MML.TeXAtom(smash));
    },
    
    Lap: function (name) {
      var mml = MML.mpadded(this.ParseArg(name)).With({width: 0});
      if (name === "\\llap") {mml.lspace = "-1width"}
      this.Push(MML.TeXAtom(mml));
    },
    
    RaiseLower: function (name) {
      var h = this.GetDimen(name);
      var item = STACKITEM.position().With({name: name, move: 'vertical'});
      if (h.charAt(0) === '-') {h = h.slice(1); name = {raise: "\\lower", lower: "\\raise"}[name.substr(1)]}
      if (name === "\\lower") {item.dh = '-'+h; item.dd = '+'+h} else {item.dh = '+'+h; item.dd = '-'+h}
      this.Push(item);
    },
    
    MoveLeftRight: function (name) {
      var h = this.GetDimen(name);
      var nh = (h.charAt(0) === '-' ? h.slice(1) : '-'+h);
      if (name === "\\moveleft") {var tmp = h; h = nh; nh = tmp}
      this.Push(STACKITEM.position().With({
        name: name, move: 'horizontal',
        left:  MML.mspace().With({width: h, mathsize: MML.SIZE.NORMAL}),
        right: MML.mspace().With({width: nh, mathsize: MML.SIZE.NORMAL})
      }));
    },
    
    Hskip: function (name) {
      this.Push(MML.mspace().With({width: this.GetDimen(name), mathsize: MML.SIZE.NORMAL}));
    },
    
    Rule: function (name,style) {
      var w = this.GetDimen(name),
          h = this.GetDimen(name),
          d = this.GetDimen(name);
      var def = {width:w, height:h, depth:d};
      if (style !== 'blank') {
        def.mathbackground = (this.stack.env.color || "black");
      }
      this.Push(MML.mspace().With(def));
    },
    rule: function (name) {
      var v = this.GetBrackets(name),
          w = this.GetDimen(name),
          h = this.GetDimen(name);
      var mml = MML.mspace().With({
        width: w, height:h,
        mathbackground: (this.stack.env.color || "black")
      });
      if (v) {
        mml = MML.mpadded(mml).With({voffset: v});
        if (v.match(/^\-/)) {
          mml.height = v;
          mml.depth = '+' + v.substr(1);
        } else {
          mml.height = '+' + v;
        }
      }
      this.Push(mml);
    },
    
    MakeBig: function (name,mclass,size) {
      size *= TEXDEF.p_height;
      size = String(size).replace(/(\.\d\d\d).+/,'$1')+"em";
      var delim = this.GetDelimiter(name,true);
      this.Push(MML.TeXAtom(MML.mo(delim).With({
        minsize: size, maxsize: size,
        fence: true, stretchy: true, symmetric: true
      })).With({texClass: mclass}));
    },
    
    BuildRel: function (name) {
      var top = this.ParseUpTo(name,"\\over");
      var bot = this.ParseArg(name);
      this.Push(MML.TeXAtom(MML.munderover(bot,null,top)).With({texClass: MML.TEXCLASS.REL}));
    },
    
    HBox: function (name,style) {
      this.PushAll(this.InternalMath(this.GetArgument(name),style));
    },
    
    FBox: function (name) {
      this.Push(MML.menclose.apply(MML,this.InternalMath(this.GetArgument(name))).With({notation:"box"}));
    },
    
    Not: function (name) {
      this.Push(STACKITEM.not());
    },
    
    Dots: function (name) {
      this.Push(STACKITEM.dots().With({
        ldots: this.mmlToken(MML.mo(MML.entity("#x2026")).With({stretchy:false})),
        cdots: this.mmlToken(MML.mo(MML.entity("#x22EF")).With({stretchy:false}))
      }));
    },
    
    Require: function (name) {
      var file = this.GetArgument(name)
        .replace(/.*\//,"")            // remove any leading path
        .replace(/[^a-z0-9_.-]/ig,""); // remove illegal characters
      this.Extension(null,file);
    },
    
    Extension: function (name,file,array) {
      if (name && !typeof(name) === "string") {name = name.name}
      file = TEX.extensionDir+"/"+file;
      if (!file.match(/\.js$/)) {file += ".js"}
      if (!AJAX.loaded[AJAX.fileURL(file)]) {
        if (name != null) {delete TEXDEF[array || 'macros'][name.replace(/^\\/,"")]}
        HUB.RestartAfter(AJAX.Require(file));
      }
    },
    
    Macro: function (name,macro,argcount,def) {
      if (argcount) {
        var args = [];
        if (def != null) {
          var optional = this.GetBrackets(name);
          args.push(optional == null ? def : optional);
        }
        for (var i = args.length; i < argcount; i++) {args.push(this.GetArgument(name))}
        macro = this.SubstituteArgs(args,macro);
      }
      this.string = this.AddArgs(macro,this.string.slice(this.i));
      this.i = 0;
      if (++this.macroCount > TEX.config.MAXMACROS) {
        TEX.Error(["MaxMacroSub1",
                   "MathJax maximum macro substitution count exceeded; " +
                   "is there a recursive macro call?"]);
      }
    },
    
    Matrix: function (name,open,close,align,spacing,vspacing,style,cases,numbered) {
      var c = this.GetNext();
      if (c === "")
        {TEX.Error(["MissingArgFor","Missing argument for %1",name])}
      if (c === "{") {this.i++} else {this.string = c+"}"+this.string.slice(this.i+1); this.i = 0}
      var array = STACKITEM.array().With({
        requireClose: true,
        arraydef: {
          rowspacing: (vspacing||"4pt"),
          columnspacing: (spacing||"1em")
        }
      });
      if (cases)         {array.isCases = true}
      if (numbered)      {array.isNumbered = true; array.arraydef.side = numbered}
      if (open || close) {array.open = open; array.close = close}
      if (style === "D") {array.arraydef.displaystyle = true}
      if (align != null) {array.arraydef.columnalign = align}
      this.Push(array);
    },
    
    Entry: function (name) {
      this.Push(STACKITEM.cell().With({isEntry: true, name: name}));
      if (this.stack.Top().isCases) {
        //
        //  Make second column be in \text{...} (unless it is already
        //  in a \text{...}, for backward compatibility).
        //
        var string = this.string;
        var braces = 0, close = -1, i = this.i, m = string.length;
        //
        //  Look through the string character by character...
        //
        while (i < m) {
          var c = string.charAt(i);
          if (c === "{") {
            //
            //  Increase the nested brace count and go on
            //
            braces++;
            i++;
          } else if (c === "}") {
            //
            //  If there are too many close braces, just end (we will get an
            //    error message later when the rest of the string is parsed)
            //  Otherwise
            //    decrease the nested brace count,
            //    if it is now zero and we haven't already marked the end of the
            //      first brace group, record the position (use to check for \text{} later)
            //    go on to the next character.
            //
            if (braces === 0) {
              m = 0;
            } else {
              braces--;
              if (braces === 0 && close < 0) {
                close = i - this.i;
              }
              i++;
            }
          } else if (c === "&" && braces === 0) {
            //
            //  Extra alignment tabs are not allowed in cases
            //
            TEX.Error(["ExtraAlignTab","Extra alignment tab in \\cases text"]);
          } else if (c === "\\") {
            //
            //  If the macro is \cr or \\, end the search, otherwise skip the macro
            //  (multi-letter names don't matter, as we will skip the rest of the
            //   characters in the main loop)
            //
            if (string.substr(i).match(/^((\\cr)[^a-zA-Z]|\\\\)/)) {m = 0} else {i += 2}
          } else {
            //
            //  Go on to the next character
            //
            i++;
          }
        }
        //
        //  Check if the second column text is already in \text{},
        //  If not, process the second column as text and continue parsing from there,
        //    (otherwise process the second column as normal, since it is in \text{}
        //
        var text = string.substr(this.i,i-this.i);
        if (!text.match(/^\s*\\text[^a-zA-Z]/) || close !== text.replace(/\s+$/,'').length - 1) {
          var internal = this.InternalMath(text,0);
          this.PushAll(internal);
          this.i = i;
        }
      }
    },
    
    Cr: function (name) {
      this.Push(STACKITEM.cell().With({isCR: true, name: name}));
    },
    
    CrLaTeX: function (name) {
      var n;
      if (this.string.charAt(this.i) === "[") {
        n = this.GetBrackets(name,"").replace(/ /g,"").replace(/,/,".");
        if (n && !this.matchDimen(n)) {
          TEX.Error(["BracketMustBeDimension",
                     "Bracket argument to %1 must be a dimension",name]);
        }
      }
      this.Push(STACKITEM.cell().With({isCR: true, name: name, linebreak: true}));
      var top = this.stack.Top();
      if (top.isa(STACKITEM.array)) {
        if (n && top.arraydef.rowspacing) {
          var rows = top.arraydef.rowspacing.split(/ /);
          if (!top.rowspacing) {top.rowspacing = this.dimen2em(rows[0])}
          while (rows.length < top.table.length) {rows.push(this.Em(top.rowspacing))}
          rows[top.table.length-1] = this.Em(Math.max(0,top.rowspacing+this.dimen2em(n)));
          top.arraydef.rowspacing = rows.join(' ');
        }
      } else {
        if (n) {this.Push(MML.mspace().With({depth:n}))}
        this.Push(MML.mspace().With({linebreak:MML.LINEBREAK.NEWLINE}));
      }
    },
    emPerInch: 7.2,
    pxPerInch: 72,
    matchDimen: function (dim) {
      return dim.match(/^(-?(?:\.\d+|\d+(?:\.\d*)?))(px|pt|em|ex|mu|pc|in|mm|cm)$/);
    },
    dimen2em: function (dim) {
      var match = this.matchDimen(dim);
      var m = parseFloat(match[1]||"1"), unit = match[2];
      if (unit === "em") {return m}
      if (unit === "ex") {return m * .43}
      if (unit === "pt") {return m / 10}                    // 10 pt to an em
      if (unit === "pc") {return m * 1.2}                   // 12 pt to a pc
      if (unit === "px") {return m * this.emPerInch / this.pxPerInch}
      if (unit === "in") {return m * this.emPerInch}
      if (unit === "cm") {return m * this.emPerInch / 2.54} // 2.54 cm to an inch
      if (unit === "mm") {return m * this.emPerInch / 25.4} // 10 mm to a cm
      if (unit === "mu") {return m / 18}
      return 0;
    },
    Em: function (m) {
      if (Math.abs(m) < .0006) {return "0em"}
      return m.toFixed(3).replace(/\.?0+$/,"") + "em";
    },
    
    HLine: function (name,style) {
      if (style == null) {style = "solid"}
      var top = this.stack.Top();
      if (!top.isa(STACKITEM.array) || top.data.length)
        {TEX.Error(["Misplaced","Misplaced %1",name])}
      if (top.table.length == 0) {
        top.frame.push("top");
      } else {
        var lines = (top.arraydef.rowlines ? top.arraydef.rowlines.split(/ /) : []);
        while (lines.length < top.table.length) {lines.push("none")}
        lines[top.table.length-1] = style;
        top.arraydef.rowlines = lines.join(' ');
      }
    },
    
    HFill: function (name) {
      var top = this.stack.Top();
      if (top.isa(STACKITEM.array)) top.hfill.push(top.data.length);
        else TEX.Error(["UnsupportedHFill","Unsupported use of %1",name]);
    },
    

    
   /************************************************************************/
   /*
    *   LaTeX environments
    */

    BeginEnd: function (name) {
      var env = this.GetArgument(name);
      if (env.match(/^\\end\\/)) {env = env.substr(5)} // special \end{} for \newenvironment environments
      if (env.match(/\\/i)) {TEX.Error(["InvalidEnv","Invalid environment name '%1'",env])}
      if (name === "\\end") {
        var mml = STACKITEM.end().With({name: env});
        this.Push(mml);
      } else {
        if (++this.macroCount > TEX.config.MAXMACROS) {
          TEX.Error(["MaxMacroSub2",
                     "MathJax maximum substitution count exceeded; " +
                     "is there a recursive latex environment?"]);
        }
        NewParser.parse('environment', [env, this]);
      }
    },
    BeginEnvironment: function (func, env, args) {
      var end = args[0];
      var mml = STACKITEM.begin().With({name: env, end: end, parse:this});
      mml = func.apply(this,[mml].concat(args.slice(1)));
      this.Push(mml);
    },

    Equation: function (begin,row) {return row},
    
    ExtensionEnv: function (begin,file) {this.Extension(begin.name,file,"environment")},
    
    Array: function (begin,open,close,align,spacing,vspacing,style,raggedHeight) {
      if (!align) {align = this.GetArgument("\\begin{"+begin.name+"}")}
      var lines = ("c"+align).replace(/[^clr|:]/g,'').replace(/[^|:]([|:])+/g,'$1');
      align = align.replace(/[^clr]/g,'').split('').join(' ');
      align = align.replace(/l/g,'left').replace(/r/g,'right').replace(/c/g,'center');
      var array = STACKITEM.array().With({
        arraydef: {
          columnalign: align,
          columnspacing: (spacing||"1em"),
          rowspacing: (vspacing||"4pt")
        }
      });
      if (lines.match(/[|:]/)) {
        if (lines.charAt(0).match(/[|:]/)) {array.frame.push("left"); array.frame.dashed = lines.charAt(0) === ":"}
        if (lines.charAt(lines.length-1).match(/[|:]/)) {array.frame.push("right")}
        lines = lines.substr(1,lines.length-2);
        array.arraydef.columnlines =
          lines.split('').join(' ').replace(/[^|: ]/g,'none').replace(/\|/g,'solid').replace(/:/g,'dashed');
      }
      if (open)  {array.open  = this.convertDelimiter(open)}
      if (close) {array.close = this.convertDelimiter(close)}
      if (style === "D") {array.arraydef.displaystyle = true}
         else if (style) {array.arraydef.displaystyle = false}
      if (style === "S") {array.arraydef.scriptlevel = 1} // FIXME: should use mstyle?
      if (raggedHeight)  {array.arraydef.useHeight = false}
      this.Push(begin);
      return array;
    },
    
    AlignedArray: function (begin) {
      var align = this.GetBrackets("\\begin{"+begin.name+"}");
      return this.setArrayAlign(this.Array.apply(this,arguments),align);
    },
    setArrayAlign: function (array,align) {
      align = this.trimSpaces(align||"");
      if (align === "t") {array.arraydef.align = "baseline 1"}
      else if (align === "b") {array.arraydef.align = "baseline -1"}
      else if (align === "c") {array.arraydef.align = "center"}
      else if (align) {array.arraydef.align = align} // FIXME: should be an error?
      return array;
    },
    
    /************************************************************************/
    /*
     *   String handling routines
     */

    /*
     *  Convert delimiter to character
     */
    convertDelimiter: function (c) {
      return NewParser.lookup('delimiter', c).char || null;
    },

    /*
     *  Trim spaces from a string
     */
    trimSpaces: function (text) {
      if (typeof(text) != 'string') {return text}
      var TEXT = text.replace(/^\s+|\s+$/g,'');
      if (TEXT.match(/\\$/) && text.match(/ $/)) TEXT += " ";
      return TEXT;
    },

    /*
     *   Check if the next character is a space
     */
    nextIsSpace: function () {
      return this.string.charAt(this.i).match(/\s/);
    },
    
    /*
     *  Get the next non-space character
     */
    GetNext: function () {
      while (this.nextIsSpace()) {this.i++}
      return this.string.charAt(this.i);
    },
  
    /*
     *  Get and return a control-sequence name
     */
    GetCS: function () {
      var CS = this.string.slice(this.i).match(/^([a-z]+|.) ?/i);
      if (CS) {this.i += CS[1].length; return CS[1]} else {this.i++; return " "}
    },

    /*
     *  Get and return a TeX argument (either a single character or control sequence,
     *  or the contents of the next set of braces).
     */
    GetArgument: function (name,noneOK) {
      console.log('Getting argument');
      switch (this.GetNext()) {
       case "":
        if (!noneOK) {TEX.Error(["MissingArgFor","Missing argument for %1",name])}
        return null;
       case '}':
        if (!noneOK) {
          TEX.Error(["ExtraCloseMissingOpen",
                     "Extra close brace or missing open brace"]);
        }
        return null;
       case '\\':
        this.i++; return "\\"+this.GetCS();
       case '{':
        var j = ++this.i, parens = 1;
        while (this.i < this.string.length) {
          switch (this.string.charAt(this.i++)) {
           case '\\':  this.i++; break;
           case '{':   parens++; break;
           case '}':
            if (--parens == 0) {return this.string.slice(j,this.i-1)}
            break;
          }
        }
        TEX.Error(["MissingCloseBrace","Missing close brace"]);
        break;
      }        
      return this.string.charAt(this.i++);
    },
    
    /*
     *  Get an optional LaTeX argument in brackets
     */
    GetBrackets: function (name,def) {
      if (this.GetNext() != '[') {return def};
      var j = ++this.i, parens = 0;
      while (this.i < this.string.length) {
        switch (this.string.charAt(this.i++)) {
         case '{':   parens++; break;
         case '\\':  this.i++; break;
         case '}':
          if (parens-- <= 0) {
            TEX.Error(["ExtraCloseLooking",
                       "Extra close brace while looking for %1","']'"]);
          }
          break;   
         case ']':
          if (parens == 0) {return this.string.slice(j,this.i-1)}
          break;
        }
      }
      TEX.Error(["MissingCloseBracket",
                 "Couldn't find closing ']' for argument to %1",name]);
    },
  
    /*
     *  Get the name of a delimiter (check it in the delimiter list).
     */
    GetDelimiter: function (name,braceOK) {
      while (this.nextIsSpace()) {this.i++}
      var c = this.string.charAt(this.i); this.i++;
      if (this.i <= this.string.length) {
        if (c == "\\") {
          c += this.GetCS(name);
        } else if (c === "{" && braceOK) {
          this.i--;
          c = this.GetArgument(name);
        }
        if (NewParser.contains('delimiter', c)) {
          return this.convertDelimiter(c);
        }
      }
      TEX.Error(["MissingOrUnrecognizedDelim",
                 "Missing or unrecognized delimiter for %1",name]);
    },

    /*
     *  Get a dimension (including its units).
     */
    GetDimen: function (name) {
      var dimen;
      if (this.nextIsSpace()) {this.i++}
      if (this.string.charAt(this.i) == '{') {
        dimen = this.GetArgument(name);
        if (dimen.match(/^\s*([-+]?([.,]\d+|\d+([.,]\d*)?))\s*(pt|em|ex|mu|px|mm|cm|in|pc)\s*$/))
          {return dimen.replace(/ /g,"").replace(/,/,".")}
      } else {
        dimen = this.string.slice(this.i);
        var match = dimen.match(/^\s*(([-+]?([.,]\d+|\d+([.,]\d*)?))\s*(pt|em|ex|mu|px|mm|cm|in|pc)) ?/);
        if (match) {
          this.i += match[0].length;
          return match[1].replace(/ /g,"").replace(/,/,".");
        }
      }
      TEX.Error(["MissingDimOrUnits",
                 "Missing dimension or its units for %1",name]);
    },
    
    /*
     *  Get everything up to the given control sequence (token)
     */
    GetUpTo: function (name,token) {
      while (this.nextIsSpace()) {this.i++}
      var j = this.i, k, c, parens = 0;
      while (this.i < this.string.length) {
        k = this.i; c = this.string.charAt(this.i++);
        switch (c) {
         case '\\':  c += this.GetCS(); break;
         case '{':   parens++; break;
         case '}':
          if (parens == 0) {
            TEX.Error(["ExtraCloseLooking",
                       "Extra close brace while looking for %1",token])
          }
          parens--;
          break;
        }
        if (parens == 0 && c == token) {return this.string.slice(j,k)}
      }
      TEX.Error(["TokenNotFoundForCommand",
                 "Couldn't find %1 for %2",token,name]);
    },

    /*
     *  Parse various substrings
     */
    ParseArg: function (name) {return TEX.Parse(this.GetArgument(name),this.stack.env).mml()},
    ParseUpTo: function (name,token) {return TEX.Parse(this.GetUpTo(name,token),this.stack.env).mml()},
    
    /*
     *  Break up a string into text and math blocks
     */
    InternalMath: function (text,level) {
      var def = (this.stack.env.font ? {mathvariant: this.stack.env.font} : {});
      var mml = [], i = 0, k = 0, c, match = '', braces = 0;
      if (text.match(/\\?[${}\\]|\\\(|\\(eq)?ref\s*\{/)) {
        while (i < text.length) {
          c = text.charAt(i++);
          if (c === '$') {
            if (match === '$' && braces === 0) {
              mml.push(MML.TeXAtom(TEX.Parse(text.slice(k,i-1),{}).mml()));
              match = ''; k = i;
            } else if (match === '') {
              if (k < i-1) mml.push(this.InternalText(text.slice(k,i-1),def));
              match = '$'; k = i;
            }
          } else if (c === '{' && match !== '') {
            braces++;
          } else if (c === '}') {
            if (match === '}' && braces === 0) {
              mml.push(MML.TeXAtom(TEX.Parse(text.slice(k,i),{}).mml().With(def)));
              match = ''; k = i;
            } else if (match !== '') {
              if (braces) braces--;
            }
          } else if (c === '\\') {
            if (match === '' && text.substr(i).match(/^(eq)?ref\s*\{/)) {
              var len = RegExp["$&"].length;
              if (k < i-1) mml.push(this.InternalText(text.slice(k,i-1),def));
              match = '}'; k = i-1; i += len;
            } else {
              c = text.charAt(i++);
              if (c === '(' && match === '') {
                if (k < i-2) mml.push(this.InternalText(text.slice(k,i-2),def));
                match = ')'; k = i;
              } else if (c === ')' && match === ')' && braces === 0) {
                mml.push(MML.TeXAtom(TEX.Parse(text.slice(k,i-2),{}).mml()));
                match = ''; k = i;
              } else if (c.match(/[${}\\]/) && match === '')  {
                i--; text = text.substr(0,i-1) + text.substr(i); // remove \ from \$, \{, \}, or \\
              }
            }
          }
        }
        if (match !== '') TEX.Error(["MathNotTerminated","Math not terminated in text box"]);
      }
      if (k < text.length) mml.push(this.InternalText(text.slice(k),def));
      if (level != null) {
        mml = [MML.mstyle.apply(MML,mml).With({displaystyle:false,scriptlevel:level})];
      } else if (mml.length > 1) {
        mml = [MML.mrow.apply(MML,mml)];
      }
      return mml;
    },
    InternalText: function (text,def) {
      text = text.replace(/^\s+/,NBSP).replace(/\s+$/,NBSP);
      return MML.mtext(MML.chars(text)).With(def);
    },

    /*
     *  Replace macro paramters with their values
     */
    SubstituteArgs: function (args,string) {
      var text = ''; var newstring = ''; var c; var i = 0;
      while (i < string.length) {
        c = string.charAt(i++);
        if (c === "\\") {text += c + string.charAt(i++)}
        else if (c === '#') {
          c = string.charAt(i++);
          if (c === '#') {text += c} else {
            if (!c.match(/[1-9]/) || c > args.length) {
              TEX.Error(["IllegalMacroParam",
                         "Illegal macro parameter reference"]);
            }
            newstring = this.AddArgs(this.AddArgs(newstring,text),args[c-1]);
            text = '';
          }
        } else {text += c}
      }
      return this.AddArgs(newstring,text);
    },
    
    /*
     *  Make sure that macros are followed by a space if their names
     *  could accidentally be continued into the following text.
     */
    AddArgs: function (s1,s2) {
      if (s2.match(/^[a-z]/i) && s1.match(/(^|[^\\])(\\\\)*\\[a-z]+$/i)) {s1 += ' '}
      if (s1.length + s2.length > TEX.config.MAXBUFFER) {
        TEX.Error(["MaxBufferSize",
                   "MathJax internal buffer size exceeded; is there a recursive macro call?"]);
      }
      return s1+s2;
    }
    
  });
  
  /************************************************************************/

  TEX.Augment({
    Stack: STACK, Parse: PARSE, Definitions: TEXDEF, Startup: STARTUP,
    
    config: {
      MAXMACROS: 10000,    // maximum number of macro substitutions per equation
      MAXBUFFER: 5*1024    // maximum size of TeX string to process
    },
    
    sourceMenuTitle: /*_(MathMenu)*/ ["TeXCommands","TeX Commands"],
    annotationEncoding: "application/x-tex",

    prefilterHooks: MathJax.Callback.Hooks(true),    // hooks to run before processing TeX
    postfilterHooks: MathJax.Callback.Hooks(true),   // hooks to run after processing TeX
    
    //
    //  Check if AMSmath extension must be loaded and push
    //    it on the extensions array, if needed
    //
    Config: function () {
      this.SUPER(arguments).Config.apply(this,arguments);
      if (this.config.equationNumbers.autoNumber !== "none") {
        if (!this.config.extensions) {this.config.extensions = []}
        this.config.extensions.push("AMSmath.js");
      }
    },

    //
    //  Convert TeX to ElementJax
    //
    Translate: function (script) {
      var mml, isError = false, math = MathJax.HTML.getScript(script);
      var display = (script.type.replace(/\n/g," ").match(/(;|\s|\n)mode\s*=\s*display(;|\s|\n|$)/) != null);
      var data = {math:math, display:display, script:script};
      var callback = this.prefilterHooks.Execute(data); if (callback) return callback;
      math = data.math;
      try {
        mml = TEX.Parse(math).mml();
      } catch(err) {
        if (!err.texError) {throw err}
        mml = this.formatError(err,math,display,script);
        isError = true;
      }
      if (mml.isa(MML.mtable) && mml.displaystyle === "inherit") mml.displaystyle = display; // for tagged equations
      if (mml.inferred) {mml = MML.apply(MathJax.ElementJax,mml.data)} else {mml = MML(mml)}
      if (display) {mml.root.display = "block"}
      if (isError) {mml.texError = true}
      data.math = mml; 
      return this.postfilterHooks.Execute(data) || data.math;
    },
    prefilterMath: function (math,displaystyle,script) {
      return math;
    },
    postfilterMath: function (math,displaystyle,script) {
      this.combineRelations(math.root);
      return math;
    },
    formatError: function (err,math,display,script) {
      var message = err.message.replace(/\n.*/,"");
      HUB.signal.Post(["TeX Jax - parse error",message,math,display,script]);
      return MML.Error(message);
    },

    //
    //  Produce an error and stop processing this equation
    //
    Error: function (message) {
      //
      //  Translate message if it is ["id","message",args]
      //
      if (isArray(message)) {message = _.apply(_,message)}
      throw HUB.Insert(Error(message),{texError: true});
    },
    
    //
    //  Add a user-defined macro to the macro list
    //
    Macro: function (name,def,argn) {
      TEXDEF.macros[name] = ['Macro'].concat([].slice.call(arguments,1));
      TEXDEF.macros[name].isUser = true;
    },
    
    /*
     *  Create an mrow that has stretchy delimiters at either end, as needed
     */
    fenced: function (open,mml,close) {
      var mrow = MML.mrow().With({open:open, close:close, texClass:MML.TEXCLASS.INNER});
      mrow.Append(
        MML.mo(open).With({fence:true, stretchy:true, symmetric:true, texClass:MML.TEXCLASS.OPEN})
<<<<<<< HEAD
          );
      if (mml.type === "mrow" && mml.inferred) {
        mrow.Append.apply(mrow,mml.data);
=======
      );
      if (mml.type === "mrow" && mml.inferred) {
        mrow.Append.apply(mrow, mml.data);
>>>>>>> 24fa1c76
      } else {
        mrow.Append(mml);
      }
      mrow.Append(
        MML.mo(close).With({fence:true, stretchy:true, symmetric:true, texClass:MML.TEXCLASS.CLOSE})
      );
      return mrow;
    },
    /*
     *  Create an mrow that has \mathchoice using \bigg and \big for the delimiters
     */
    fixedFence: function (open,mml,close) {
      var mrow = MML.mrow().With({open:open, close:close, texClass:MML.TEXCLASS.ORD});
      if (open) {mrow.Append(this.mathPalette(open,"l"))}
      if (mml.type === "mrow") {mrow.Append.apply(mrow,mml.data)} else {mrow.Append(mml)}
      if (close) {mrow.Append(this.mathPalette(close,"r"))}
      return mrow;
    },
    mathPalette: function (fence,side) {
      if (fence === '{' || fence === '}') {fence = "\\"+fence}
      var D = '{\\bigg'+side+' '+fence+'}', T = '{\\big'+side+' '+fence+'}';
      return TEX.Parse('\\mathchoice'+D+T+T+T,{}).mml();
    },
    
    //
    //  Combine adjacent <mo> elements that are relations
    //    (since MathML treats the spacing very differently)
    //
    combineRelations: function (mml) {
      var i, m, m1, m2;
      for (i = 0, m = mml.data.length; i < m; i++) {
        if (mml.data[i]) {
          if (mml.isa(MML.mrow)) {
            while (i+1 < m && (m1 = mml.data[i]) && (m2 = mml.data[i+1]) &&
                   m1.isa(MML.mo) && m2.isa(MML.mo) &&
                   m1.Get("texClass") === MML.TEXCLASS.REL &&
                   m2.Get("texClass") === MML.TEXCLASS.REL) {
              if (m1.variantForm == m2.variantForm &&
                  m1.Get("mathvariant") == m2.Get("mathvariant") && m1.style == m2.style &&
                  m1["class"] == m2["class"] && !m1.id && !m2.id) {
                m1.Append.apply(m1,m2.data);
                mml.data.splice(i+1,1); m--;
              } else {
                m1.rspace = m2.lspace = "0pt"; i++;
              }
            }
          }
          if (!mml.data[i].isToken) {this.combineRelations(mml.data[i])}
        }
      }
    }
  });

  //
  //  Add the default filters
  //
  TEX.prefilterHooks.Add(function (data) {
    data.math = TEX.prefilterMath(data.math,data.display,data.script);
  });
  TEX.postfilterHooks.Add(function (data) {
    data.math = TEX.postfilterMath(data.math,data.display,data.script);
  });

  TEX.loadComplete("jax.js");
  MathJax.Ajax.loadComplete("TeX_Parser");
  
})(MathJax.InputJax.TeX,MathJax.Hub,MathJax.Ajax);<|MERGE_RESOLUTION|>--- conflicted
+++ resolved
@@ -1344,7 +1344,6 @@
      *  or the contents of the next set of braces).
      */
     GetArgument: function (name,noneOK) {
-      console.log('Getting argument');
       switch (this.GetNext()) {
        case "":
         if (!noneOK) {TEX.Error(["MissingArgFor","Missing argument for %1",name])}
@@ -1661,15 +1660,9 @@
       var mrow = MML.mrow().With({open:open, close:close, texClass:MML.TEXCLASS.INNER});
       mrow.Append(
         MML.mo(open).With({fence:true, stretchy:true, symmetric:true, texClass:MML.TEXCLASS.OPEN})
-<<<<<<< HEAD
-          );
-      if (mml.type === "mrow" && mml.inferred) {
-        mrow.Append.apply(mrow,mml.data);
-=======
       );
       if (mml.type === "mrow" && mml.inferred) {
         mrow.Append.apply(mrow, mml.data);
->>>>>>> 24fa1c76
       } else {
         mrow.Append(mml);
       }
